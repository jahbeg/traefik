[global]
  checkNewVersion = true
  sendAnonymousUsage = true

[serversTransport]
  insecureSkipVerify = true
  rootCAs = ["foobar", "foobar"]
  maxIdleConnsPerHost = 42
  [serversTransport.forwardingTimeouts]
    dialTimeout = "42s"
    responseHeaderTimeout = "42s"
    idleConnTimeout = "42s"

[entryPoints]
  [entryPoints.EntryPoint0]
    address = "foobar"
    [entryPoints.EntryPoint0.transport]
      [entryPoints.EntryPoint0.transport.lifeCycle]
        requestAcceptGraceTimeout = "42s"
        graceTimeOut = "42s"
      [entryPoints.EntryPoint0.transport.respondingTimeouts]
        readTimeout = "42s"
        writeTimeout = "42s"
        idleTimeout = "42s"
    [entryPoints.EntryPoint0.proxyProtocol]
      insecure = true
      trustedIPs = ["foobar", "foobar"]
    [entryPoints.EntryPoint0.forwardedHeaders]
      insecure = true
      trustedIPs = ["foobar", "foobar"]
<<<<<<< HEAD
    [entryPoints.EntryPoint0.udp]
      timeout = 42
    [entryPoints.EntryPoint0.http2]
      maxConcurrentStreams = 42
    [entryPoints.EntryPoint0.http3]
      advertisedPort = 42
=======
>>>>>>> 73ba7ed2
    [entryPoints.EntryPoint0.http]
      middlewares = ["foobar", "foobar"]
      [entryPoints.EntryPoint0.http.redirections]
        [entryPoints.EntryPoint0.http.redirections.entryPoint]
          to = "foobar"
          scheme = "foobar"
          permanent = true
          priority = 42
      [entryPoints.EntryPoint0.http.tls]
        options = "foobar"
        certResolver = "foobar"

        [[entryPoints.EntryPoint0.http.tls.domains]]
          main = "foobar"
          sans = ["foobar", "foobar"]

        [[entryPoints.EntryPoint0.http.tls.domains]]
          main = "foobar"
          sans = ["foobar", "foobar"]
    [entryPoints.EntryPoint0.http3]
      advertisedPort = 42
    [entryPoints.EntryPoint0.udp]
      timeout = "42s"

[providers]
  providersThrottleDuration = "42s"
  [providers.docker]
    constraints = "foobar"
    watch = true
    endpoint = "foobar"
    defaultRule = "foobar"
    exposedByDefault = true
    useBindPortIP = true
    swarmMode = true
    network = "foobar"
    swarmModeRefreshSeconds = "42s"
    httpClientTimeout = "42s"
    [providers.docker.tls]
      ca = "foobar"
      caOptional = true
      cert = "foobar"
      key = "foobar"
      insecureSkipVerify = true
  [providers.file]
    directory = "foobar"
    watch = true
    filename = "foobar"
    debugLogGeneratedTemplate = true
  [providers.marathon]
    constraints = "foobar"
    trace = true
    watch = true
    endpoint = "foobar"
    defaultRule = "foobar"
    exposedByDefault = true
    dcosToken = "foobar"
    dialerTimeout = "42s"
    responseHeaderTimeout = "42s"
    tlsHandshakeTimeout = "42s"
    keepAlive = "42s"
    forceTaskHostname = true
    respectReadinessChecks = true
    [providers.marathon.tls]
      ca = "foobar"
      caOptional = true
      cert = "foobar"
      key = "foobar"
      insecureSkipVerify = true
    [providers.marathon.basic]
      httpBasicAuthUser = "foobar"
      httpBasicPassword = "foobar"
  [providers.kubernetesIngress]
    endpoint = "foobar"
    token = "foobar"
    certAuthFilePath = "foobar"
    namespaces = ["foobar", "foobar"]
    labelSelector = "foobar"
    ingressClass = "foobar"
    throttleDuration = "42s"
    allowEmptyServices = true
    allowExternalNameServices = true
    [providers.kubernetesIngress.ingressEndpoint]
      ip = "foobar"
      hostname = "foobar"
      publishedService = "foobar"
  [providers.kubernetesCRD]
    endpoint = "foobar"
    token = "foobar"
    certAuthFilePath = "foobar"
    namespaces = ["foobar", "foobar"]
    allowCrossNamespace = true
    allowExternalNameServices = true
    labelSelector = "foobar"
    ingressClass = "foobar"
    allowEmptyServices = true
    throttleDuration = "42s"
  [providers.kubernetesGateway]
    endpoint = "foobar"
    token = "foobar"
    certAuthFilePath = "foobar"
    namespaces = ["foobar", "foobar"]
    labelSelector = "foobar"
    throttleDuration = "42s"
  [providers.rest]
    insecure = true
  [providers.rancher]
    constraints = "foobar"
    watch = true
    defaultRule = "foobar"
    exposedByDefault = true
    enableServiceHealthFilter = true
    refreshSeconds = 42
    intervalPoll = true
    prefix = "foobar"
  [providers.consulCatalog]
    constraints = "foobar"
    prefix = "foobar"
    refreshInterval = "42s"
    requireConsistent = true
    stale = true
    cache = true
    exposedByDefault = true
    defaultRule = "foobar"
    connectAware = true
    connectByDefault = true
    serviceName = "foobar"
    namespace = "foobar"
    watch = true
    [providers.consulCatalog.endpoint]
      address = "foobar"
      scheme = "foobar"
      datacenter = "foobar"
      token = "foobar"
      endpointWaitTime = "42s"
      [providers.consulCatalog.endpoint.tls]
        ca = "foobar"
        caOptional = true
        cert = "foobar"
        key = "foobar"
        insecureSkipVerify = true
      [providers.consulCatalog.endpoint.httpAuth]
        username = "foobar"
        password = "foobar"
  [providers.ecs]
    constraints = "foobar"
    exposedByDefault = true
    refreshSeconds = 42
    defaultRule = "foobar"
    clusters = ["foobar", "foobar"]
    autoDiscoverClusters = true
    region = "foobar"
    accessKeyID = "foobar"
    secretAccessKey = "foobar"
  [providers.consul]
    rootKey = "foobar"
    endpoints = ["foobar", "foobar"]
    username = "foobar"
    password = "foobar"
    token = "foobar"
    namespace = "foobar"
    [providers.consul.tls]
      ca = "foobar"
      caOptional = true
      cert = "foobar"
      key = "foobar"
      insecureSkipVerify = true
  [providers.etcd]
    rootKey = "foobar"
    endpoints = ["foobar", "foobar"]
    username = "foobar"
    password = "foobar"
    token = "foobar"
    namespace = "foobar"
    [providers.etcd.tls]
      ca = "foobar"
      caOptional = true
      cert = "foobar"
      key = "foobar"
      insecureSkipVerify = true
  [providers.zooKeeper]
    rootKey = "foobar"
    endpoints = ["foobar", "foobar"]
    username = "foobar"
    password = "foobar"
    token = "foobar"
    namespace = "foobar"
    [providers.zooKeeper.tls]
      ca = "foobar"
      caOptional = true
      cert = "foobar"
      key = "foobar"
      insecureSkipVerify = true
  [providers.redis]
    rootKey = "foobar"
    endpoints = ["foobar", "foobar"]
    username = "foobar"
    password = "foobar"
    token = "foobar"
    namespace = "foobar"
    [providers.redis.tls]
      ca = "foobar"
      caOptional = true
      cert = "foobar"
      key = "foobar"
      insecureSkipVerify = true
  [providers.http]
    endpoint = "foobar"
    pollInterval = "42s"
    pollTimeout = "42s"
    [providers.http.tls]
      ca = "foobar"
      caOptional = true
      cert = "foobar"
      key = "foobar"
      insecureSkipVerify = true
  [providers.plugin]
    [providers.plugin.Descriptor0]
    [providers.plugin.Descriptor1]

[api]
  insecure = true
  dashboard = true
  debug = true

[metrics]
  [metrics.prometheus]
    buckets = [42.0, 42.0]
    addEntryPointsLabels = true
    addRoutersLabels = true
    addServicesLabels = true
    entryPoint = "foobar"
    manualRouting = true
  [metrics.datadog]
    address = "foobar"
    pushInterval = "42s"
    addEntryPointsLabels = true
    addRoutersLabels = true
    addServicesLabels = true
    prefix = "foobar"
  [metrics.statsD]
    address = "foobar"
    pushInterval = "42s"
    addEntryPointsLabels = true
    addRoutersLabels = true
    addServicesLabels = true
    prefix = "foobar"
  [metrics.influxDB]
    address = "foobar"
    protocol = "foobar"
    pushInterval = "42s"
    database = "foobar"
    retentionPolicy = "foobar"
    username = "foobar"
    password = "foobar"
    addEntryPointsLabels = true
    addRoutersLabels = true
    addServicesLabels = true
    [metrics.influxDB.additionalLabels]
      foobar = "foobar"
  [metrics.influxDB2]
    address = "foobar"
    token = "foobar"
    pushInterval = "42s"
    org = "foobar"
    bucket = "foobar"
    addEntryPointsLabels = true
    addRoutersLabels = true
    addServicesLabels = true
    [metrics.influxDB2.additionalLabels]
      foobar = "foobar"

[ping]
  entryPoint = "foobar"
  manualRouting = true
  terminatingStatusCode = 42

[log]
  level = "foobar"
  filePath = "foobar"
  format = "foobar"

[accessLog]
  filePath = "foobar"
  format = "foobar"
  bufferingSize = 42
  [accessLog.filters]
    statusCodes = ["foobar", "foobar"]
    retryAttempts = true
    minDuration = "42s"
  [accessLog.fields]
    defaultMode = "foobar"
    [accessLog.fields.names]
      name0 = "foobar"
      name1 = "foobar"
    [accessLog.fields.headers]
      defaultMode = "foobar"
      [accessLog.fields.headers.names]
        name0 = "foobar"
        name1 = "foobar"

[tracing]
  serviceName = "foobar"
  spanNameLimit = 42
  [tracing.jaeger]
    samplingServerURL = "foobar"
    samplingType = "foobar"
    samplingParam = 42.0
    localAgentHostPort = "foobar"
    gen128Bit = true
    propagation = "foobar"
    traceContextHeaderName = "foobar"
    disableAttemptReconnecting = true
    [tracing.jaeger.collector]
      endpoint = "foobar"
      user = "foobar"
      password = "foobar"
  [tracing.zipkin]
    httpEndpoint = "foobar"
    sameSpan = true
    id128Bit = true
    sampleRate = 42.0
  [tracing.datadog]
    localAgentHostPort = "foobar"
    globalTag = "foobar"
    debug = true
    prioritySampling = true
    traceIDHeaderName = "foobar"
    parentIDHeaderName = "foobar"
    samplingPriorityHeaderName = "foobar"
    bagagePrefixHeaderName = "foobar"
  [tracing.instana]
    localAgentHost = "foobar"
    localAgentPort = 42
    logLevel = "foobar"
    enableAutoProfile = true
  [tracing.haystack]
    localAgentHost = "foobar"
    localAgentPort = 42
    globalTag = "foobar"
    traceIDHeaderName = "foobar"
    parentIDHeaderName = "foobar"
    spanIDHeaderName = "foobar"
    baggagePrefixHeaderName = "foobar"
  [tracing.elastic]
    serverURL = "foobar"
    secretToken = "foobar"
    serviceEnvironment = "foobar"

[hostResolver]
  cnameFlattening = true
  resolvConfig = "foobar"
  resolvDepth = 42

[certificatesResolvers]
  [certificatesResolvers.CertificateResolver0]
    [certificatesResolvers.CertificateResolver0.acme]
      email = "foobar"
      caServer = "foobar"
      preferredChain = "foobar"
      storage = "foobar"
      keyType = "foobar"
      certificatesDuration = 42
      [certificatesResolvers.CertificateResolver0.acme.eab]
        kid = "foobar"
        hmacEncoded = "foobar"
      [certificatesResolvers.CertificateResolver0.acme.dnsChallenge]
        provider = "foobar"
        delayBeforeCheck = "42s"
        resolvers = ["foobar", "foobar"]
        disablePropagationCheck = true
      [certificatesResolvers.CertificateResolver0.acme.httpChallenge]
        entryPoint = "foobar"
      [certificatesResolvers.CertificateResolver0.acme.tlsChallenge]
  [certificatesResolvers.CertificateResolver1]
    [certificatesResolvers.CertificateResolver1.acme]
      email = "foobar"
      caServer = "foobar"
      preferredChain = "foobar"
      storage = "foobar"
      keyType = "foobar"
      certificatesDuration = 42
      [certificatesResolvers.CertificateResolver1.acme.eab]
        kid = "foobar"
        hmacEncoded = "foobar"
      [certificatesResolvers.CertificateResolver1.acme.dnsChallenge]
        provider = "foobar"
        delayBeforeCheck = "42s"
        resolvers = ["foobar", "foobar"]
        disablePropagationCheck = true
      [certificatesResolvers.CertificateResolver1.acme.httpChallenge]
        entryPoint = "foobar"
      [certificatesResolvers.CertificateResolver1.acme.tlsChallenge]

[pilot]
  token = "foobar"
  dashboard = true

[hub]
  entrypoint = "foobar"
  [hub.tls]
    insecure = true
    ca = "foobar"
    cert = "foobar"
    key = "foobar"

[experimental]
  kubernetesGateway = true
  http3 = true
  hub = true
  [experimental.plugins]
    [experimental.plugins.Descriptor0]
      moduleName = "foobar"
      version = "foobar"
    [experimental.plugins.Descriptor1]
      moduleName = "foobar"
      version = "foobar"
  [experimental.localPlugins]
    [experimental.localPlugins.Descriptor0]
      moduleName = "foobar"
    [experimental.localPlugins.Descriptor1]
      moduleName = "foobar"<|MERGE_RESOLUTION|>--- conflicted
+++ resolved
@@ -28,15 +28,12 @@
     [entryPoints.EntryPoint0.forwardedHeaders]
       insecure = true
       trustedIPs = ["foobar", "foobar"]
-<<<<<<< HEAD
     [entryPoints.EntryPoint0.udp]
       timeout = 42
     [entryPoints.EntryPoint0.http2]
       maxConcurrentStreams = 42
     [entryPoints.EntryPoint0.http3]
       advertisedPort = 42
-=======
->>>>>>> 73ba7ed2
     [entryPoints.EntryPoint0.http]
       middlewares = ["foobar", "foobar"]
       [entryPoints.EntryPoint0.http.redirections]
