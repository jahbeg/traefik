--- conflicted
+++ resolved
@@ -73,7 +73,6 @@
 
 // +k8s:deepcopy-gen=true
 
-<<<<<<< HEAD
 // CircuitBreaker holds the circuit breaker configuration.
 type CircuitBreaker struct {
 	// Expression is the condition that triggers the tripped state.
@@ -88,12 +87,9 @@
 
 // +k8s:deepcopy-gen=true
 
-// Chain holds a chain of middlewares.
-=======
 // Chain holds the configuration of the chain middleware.
 // This middleware enables to define reusable combinations of other pieces of middleware.
 // More info: https://doc.traefik.io/traefik/v2.7/middlewares/http/chain/
->>>>>>> 65a31701
 type Chain struct {
 	// Middlewares is the list of MiddlewareRef which composes the chain.
 	Middlewares []MiddlewareRef `json:"middlewares,omitempty"`
