--- conflicted
+++ resolved
@@ -203,11 +203,6 @@
 
 				whitelistSourceRange := label.GetSliceStringValue(i.Annotations, annotationKubernetesWhitelistSourceRange)
 
-<<<<<<< HEAD
-				entryPointRedirect := i.Annotations[label.TraefikFrontendRedirect]
-
-=======
->>>>>>> b17d5b80
 				if _, exists := templateObjects.Frontends[r.Host+pa.Path]; !exists {
 					basicAuthCreds, err := handleBasicAuthConfig(i, k8sClient)
 					if err != nil {
@@ -471,24 +466,17 @@
 }
 
 func shouldProcessIngress(ingressClass string) bool {
-<<<<<<< HEAD
 	return ingressClass == "" || ingressClass == "traefik"
-=======
-	switch ingressClass {
-	case "", "traefik":
-		return true
-	default:
-		return false
-	}
-}
-
-// TODO will be rewrite when merge on master
+}
+
 func getFrontendRedirect(i *v1beta1.Ingress) *types.Redirect {
-	frontendRedirectEntryPoint, ok := i.Annotations[types.LabelFrontendRedirectEntryPoint]
+	frontendRedirectEntryPoint, ok := i.Annotations[label.TraefikFrontendRedirectEntryPoint]
 	frep := ok && len(frontendRedirectEntryPoint) > 0
-	frontendRedirectRegex, ok := i.Annotations[types.LabelFrontendRedirectRegex]
+
+	frontendRedirectRegex, ok := i.Annotations[label.TraefikFrontendRedirectRegex]
 	frrg := ok && len(frontendRedirectRegex) > 0
-	frontendRedirectReplacement, ok := i.Annotations[types.LabelFrontendRedirectReplacement]
+
+	frontendRedirectReplacement, ok := i.Annotations[label.TraefikFrontendRedirectReplacement]
 	frrp := ok && len(frontendRedirectReplacement) > 0
 
 	if frep || frrg && frrp {
@@ -499,5 +487,4 @@
 		}
 	}
 	return nil
->>>>>>> b17d5b80
 }